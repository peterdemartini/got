{
  "name": "got",
  "version": "4.2.0",
  "description": "Simplified HTTP/HTTPS requests",
  "license": "MIT",
  "repository": "sindresorhus/got",
  "maintainers": [
    {
      "name": "Sindre Sorhus",
      "email": "sindresorhus@gmail.com",
      "url": "sindresorhus.com"
    },
    {
      "name": "Vsevolod Strukchinsky",
      "email": "floatdrop@gmail.com",
      "url": "github.com/floatdrop"
    }
  ],
  "engines": {
    "node": ">=0.10.0"
  },
  "browser": {
    "unzip-response": false
  },
  "scripts": {
    "test": "xo && nyc ava",
    "coveralls": "nyc report --reporter=text-lcov | coveralls"
  },
  "files": [
    "index.js"
  ],
  "keywords": [
    "http",
    "https",
    "get",
    "got",
    "url",
    "uri",
    "request",
    "util",
    "utility",
    "simple",
    "curl",
    "wget",
    "fetch"
  ],
  "dependencies": {
    "create-error-class": "^2.0.0",
    "duplexify": "^3.2.0",
    "is-plain-obj": "^1.0.0",
    "is-redirect": "^1.0.0",
    "is-stream": "^1.0.0",
    "lowercase-keys": "^1.0.0",
    "node-status-codes": "^1.0.0",
    "object-assign": "^4.0.1",
    "parse-json": "^2.1.0",
    "pinkie-promise": "^1.0.0",
    "read-all-stream": "^3.0.0",
    "timed-out": "^2.0.0",
    "unzip-response": "^1.0.0",
    "url-parse-lax": "^1.0.0"
  },
  "devDependencies": {
<<<<<<< HEAD
    "ava": "^0.2.0",
    "coveralls": "^2.11.4",
=======
    "ava": "git+https://github.com/sindresorhus/ava.git",
    "get-port": "^1.0.0",
>>>>>>> ce752ac2
    "into-stream": "^2.0.0",
    "nyc": "^3.2.2",
    "pem": "^1.4.4",
    "pify": "^2.2.0",
    "tempfile": "^1.1.1",
    "xo": "*"
  },
  "xo": {
    "ignores": [
      "test/**"
    ]
  }
}<|MERGE_RESOLUTION|>--- conflicted
+++ resolved
@@ -61,13 +61,9 @@
     "url-parse-lax": "^1.0.0"
   },
   "devDependencies": {
-<<<<<<< HEAD
-    "ava": "^0.2.0",
+    "ava": "git+https://github.com/sindresorhus/ava.git",
     "coveralls": "^2.11.4",
-=======
-    "ava": "git+https://github.com/sindresorhus/ava.git",
     "get-port": "^1.0.0",
->>>>>>> ce752ac2
     "into-stream": "^2.0.0",
     "nyc": "^3.2.2",
     "pem": "^1.4.4",
